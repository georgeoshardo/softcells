"""
Base shape implementation for soft body physics.
This module contains no rendering dependencies.
"""

import math

from ..core import Spring, PointMass
from ..utils.geometry import vectorized_orientations, on_segment
from ..config import (
    DEFAULT_SHAPE_COLOR, DEFAULT_LINE_WIDTH, COLLISION_SLOP, 
    COLLISION_CORRECTION_PERCENT, COLLISION_RESTITUTION
)


class Shape:
    """
    A shape is a collection of point masses connected in order.
    When you connect the points in order with line segments, you create a shape.
    Supports pressure-based physics to maintain shape integrity.
    """
    
    def __init__(self, points=None):
        """
        Initialize a shape with a list of point masses.
        
        Args:
            points (list): List of PointMass objects
        """
        self.points = points if points is not None else []
        self.color = DEFAULT_SHAPE_COLOR
        self.line_width = DEFAULT_LINE_WIDTH
        
        # Pressure physics parameters
        self.pressure_enabled = True
        self.pressure_amount = 0
        self.normal_vectors = []  # Normal vectors for each edge
        self.edge_lengths = []    # Length of each edge
        self.damping_factor = 0.98  # Velocity damping to reduce oscillations
        self.initial_volume = 0.0   # Target volume for pressure regulation
        self.current_volume = 0.0   # Current volume
        self.scalar_pressure = 0.0  # Calculated pressure value
        
        # Spring physics parameters
        self.springs = []  # List of Spring objects connecting points
        self.spring_stiffness = 100.0  # Default spring stiffness
        self.spring_damping = 10.0     # Default spring damping
        self.springs_enabled = True    # Enable/disable spring forces
        
        # Drag physics parameters
        self.drag_coefficient = 0.0    # Default drag coefficient
        self.drag_type = "linear"      # Default drag type ("linear" or "quadratic")
        self.drag_enabled = True       # Enable/disable drag forces
    
    def add_point(self, point):
        """Add a point mass to this shape."""
        self.points.append(point)
    
    def get_points(self):
        """Get all point masses in this shape."""
        return self.points
    
    def get_positions(self):
        """Get positions of all points as a list of (x, y) tuples."""
        return [(point.x, point.y) for point in self.points]
    
    def apply_force_to_all(self, fx, fy):
        """Apply a force to all points in this shape."""
        for point in self.points:
            point.apply_force(fx, fy)
    
    def update_all(self, dt):
        """Update physics for all points in this shape."""
        for point in self.points:
            point.update(dt)
            # Apply damping to reduce oscillations
            point.vx *= self.damping_factor
            point.vy *= self.damping_factor
    
    def set_color(self, color):
        """Set the rendering color for this shape."""
        self.color = color
    
    def set_pressure(self, pressure_amount):
        """Set the internal gas pressure amount."""
        self.pressure_amount = pressure_amount
    
    def enable_pressure(self, enabled=True):
        """Enable or disable pressure physics."""
        self.pressure_enabled = enabled
    
    def set_spring_properties(self, stiffness, damping):
        """Set spring stiffness and damping for all springs in this shape."""
        self.spring_stiffness = stiffness
        self.spring_damping = damping
        # Update existing springs
        for spring in self.springs:
            spring.stiffness = stiffness
            spring.damping = damping
    
    def enable_springs(self, enabled=True):
        """Enable or disable spring physics."""
        self.springs_enabled = enabled
    
    def set_drag_properties(self, drag_coefficient, drag_type="linear"):
        """Set drag coefficient and type for all points in this shape."""
        self.drag_coefficient = drag_coefficient
        self.drag_type = drag_type
        # Update all points in the shape
        for point in self.points:
            point.set_drag_coefficient(drag_coefficient)
    
    def enable_drag(self, enabled=True):
        """Enable or disable drag physics."""
        self.drag_enabled = enabled
    
    def apply_drag_forces(self):
        """Apply drag forces to all points in this shape."""
        if not self.drag_enabled:
            return
        
        for point in self.points:
            point.apply_drag_force(self.drag_type)
    
    def create_springs(self):
        """Create springs between adjacent points in the shape."""
        if len(self.points) < 2:
            return
        
        self.springs.clear()
        num_points = len(self.points)
        
        # Create springs between adjacent points (including wrapping around)
        for i in range(num_points):
            point1 = self.points[i]
            point2 = self.points[(i + 1) % num_points]  # Wrap around to close the shape
            
            spring = Spring(point1, point2, self.spring_stiffness, self.spring_damping)
            self.springs.append(spring)
    
    def apply_spring_forces(self):
        """Apply spring forces between connected point masses."""
        if not self.springs_enabled:
            return
        
        for spring in self.springs:
            spring.apply_force()
    
    def calculate_volume(self):
        """
        Calculate the volume (area in 2D) of the shape using Gauss theorem.
        Formula from paper: V = Σ 0.5 * |x1-x2| * |nx| * dl
        
        Returns:
            float: Volume/area of the shape
        """
        if len(self.points) < 3:
            return 0.0
        
        volume = 0
        num_points = len(self.points)
        
        # Calculate normal vectors and edge lengths first
        self.normal_vectors = []
        self.edge_lengths = []
        
        for i in range(num_points):
            p1 = self.points[i]
            p2 = self.points[(i + 1) % num_points]  # Wrap around to close the shape
            
            # Calculate edge vector and length
            dx = p1.x - p2.x
            dy = p1.y - p2.y
            edge_length = math.sqrt(dx * dx + dy * dy)
            
            # Avoid division by zero
            if edge_length > 0.001:
                # Calculate normal vector (perpendicular to edge, pointing outward)
                # From paper: nx = (y1-y2)/r12d, ny = -(x1-x2)/r12d
                nx = dy / edge_length
                ny = -dx / edge_length
            else:
                nx = 0.0
                ny = 0.0
            
            self.normal_vectors.append((nx, ny))
            self.edge_lengths.append(edge_length)
            
            # Add to volume calculation using Gauss theorem
            # V += 0.5 * |x1-x2| * |nx| * dl
            mid_x = (p1.x + p2.x) / 2.0

            volume += mid_x * nx * edge_length
        
        return max(abs(volume), 1.0)  # Avoid zero volume
    
    def apply_pressure_forces(self):
        """
        Apply pressure forces to maintain the shape's volume.
        Based on the pressure model from the soft body paper, but stabilized.
        """
        if not self.pressure_enabled or len(self.points) < 3:
            return
        
        if not self.initial_volume:
            self.initial_volume = self.calculate_volume()

        self.current_volume = self.calculate_volume()

        self.scalar_pressure = self.pressure_amount * self.initial_volume /  self.current_volume 
        # Limit pressure force to prevent instability
        max_pressure = self.scalar_pressure
        self.scalar_pressure = max(-max_pressure, min(max_pressure, self.scalar_pressure))

        num_points = len(self.points)
        
        # Apply pressure force to each edge
        for i in range(num_points):
            p1 = self.points[i]
            p2 = self.points[(i + 1) % num_points]
            
            if i < len(self.normal_vectors) and i < len(self.edge_lengths):
                nx, ny = self.normal_vectors[i]
                edge_length = self.edge_lengths[i]
                
                # Calculate pressure force magnitude (scaled by edge length)
                pressure_magnitude = self.scalar_pressure * edge_length   # |F| = P*A
                
                # Calculate force components
                fx = nx * pressure_magnitude
                fy = ny * pressure_magnitude
                
                # Apply force to both endpoints of the edge
                # This distributes the pressure force evenly
                p1.apply_force(fx * 0.5, fy * 0.5)
                p2.apply_force(fx * 0.5, fy * 0.5)
    
    def _get_bounding_box(self):
        """Get the min and max coordinates of the shape."""
        if not self.points:
            return 0, 0, 0, 0
        x_coords = [p.x for p in self.points]
        y_coords = [p.y for p in self.points]
        return min(x_coords), max(x_coords), min(y_coords), max(y_coords)
    
    def _get_bounding_box_with_windings(self):
        """Get the min and max coordinates of the shape including winding data."""
        if not self.points:
            return (0, 0, 0, 0), (0, 0, 0, 0)
        x_coords = [p.x for p in self.points]
        y_coords = [p.y for p in self.points]
        windings_x = [p.winding_x for p in self.points]
        windings_y = [p.winding_y for p in self.points]
        return (min(x_coords), max(x_coords), min(y_coords), max(y_coords)), \
            (min(windings_x), max(windings_x), min(windings_y), max(windings_y))
    
    def _get_bounding_box_points(self, return_unique_windings=True):
        """Get the min and max coordinates of the shape."""
        if not self.points:
            return 0, 0, 0, 0
        x_coords = [p.x for p in self.points]
        y_coords = [p.y for p in self.points]

        min_x = min(x_coords)
        max_x = max(x_coords)
        min_y = min(y_coords)
        max_y = max(y_coords)

        bb1 = PointMass(x=min_x, y=min_y, mass=0, 
                       world_width=self.points[0].world_width, 
                       world_height=self.points[0].world_height)
        bb2 = PointMass(x=max_x, y=min_y, mass=0, 
                       world_width=self.points[0].world_width, 
                       world_height=self.points[0].world_height)
        bb3 = PointMass(x=max_x, y=max_y, mass=0, 
                       world_width=self.points[0].world_width, 
                       world_height=self.points[0].world_height)
        bb4 = PointMass(x=min_x, y=max_y, mass=0, 
                       world_width=self.points[0].world_width, 
                       world_height=self.points[0].world_height)
        
        if not return_unique_windings:
            return (bb1, bb2, bb3, bb4)
        else:
            unique_windings = list(set(zip(
                [p.winding_x for p in [bb1, bb2, bb3, bb4]],
                [p.winding_y for p in [bb1, bb2, bb3, bb4]]
            )))

            return (bb1, bb2, bb3, bb4), unique_windings

    def is_point_inside(self, test_point):
        """
        Check if a point is inside this shape using the ray-casting algorithm.
        
        Args:
            test_point (PointMass): The point to check.
        
        Returns:
            bool: True if the point is inside, False otherwise.
        """
        if len(self.points) < 3:
            return False

        # Get a point guaranteed to be outside the shape's bounding box.
        # (min_x, max_x, min_y, max_y), (min_wx, max_wx, min_wy, max_wy) = self._get_bounding_box()

        (bb1, bb2, bb3, bb4), unique_windings = self._get_bounding_box_points()

        for winding_x, winding_y in unique_windings:

            test_point_in_shape_referential = (
                test_point.x + (winding_x - test_point.winding_x) * test_point.world_width,
                test_point.y + (winding_y - test_point.winding_y) * test_point.world_height
            )

            outside_point = (
                bb3.x + 10,
                test_point_in_shape_referential[1] 
            )
            
            intersections = 0
            num_points = len(self.points)

            # The ray is from test_point to outside_point.
            p1 = test_point_in_shape_referential
            q1 = outside_point

            # Iterate over each edge of the shape.
            for i in range(num_points):
                edge_start = self.points[i]
                edge_end = self.points[(i + 1) % num_points]
                
                p2 = (edge_start.x, edge_start.y)
                q2 = (edge_end.x, edge_end.y)

<<<<<<< HEAD
                # Check for intersection between the ray and the current edge.
                # This is a standard line segment intersection algorithm.
=======
            # General case of intersection
            # https://www.algotree.org/images/Line_Segment_Intersection_General_Case.svg
            if o1 != o2 and o3 != o4:
                intersections += 1
                continue
>>>>>>> 779de50a

                o1, o2, o3, o4 = vectorized_orientations(p1, q1, p2, q2)

                # General case of intersection
                if o1 != o2 and o3 != o4:
                    intersections += 1
                    continue

                # Special Cases for collinear points
                if o3 == 0 and on_segment(p2, p1, q2):
                    intersections += 1

            if intersections % 2 == 1:
                return True, (winding_x, winding_y)  # Point is inside the shape

        return False, (None, None)  # Point is outside the shape

    def find_closest_edge(self, test_point, at_windings):
        """
        Finds the closest edge of the shape to a given point.

        Args:
            test_point (PointMass): The point to test against.

        Returns:
            tuple: A tuple containing (edge_point1, edge_point2, closest_point_on_segment)
                Returns (None, None, None) if no edge is found.
        """
        min_dist_sq = float('inf')
        closest_edge = None
        closest_point_on_edge = None
        best_t = 0

        winding_x, winding_y = at_windings

        test_point_in_shape_referential = (
            test_point.x + (winding_x - test_point.winding_x) * test_point.world_width,
            test_point.y + (winding_y - test_point.winding_y) * test_point.world_height
        )

        if len(self.points) < 2:
            return None, None, None

        for i in range(len(self.points)):
            p1 = self.points[i]
            p2 = self.points[(i + 1) % len(self.points)]

            # Vector from p1 to p2
            line_vec_x = p2.x - p1.x
            line_vec_y = p2.y - p1.y

            # Squared length of the edge
            line_len_sq = line_vec_x**2 + line_vec_y**2
            if line_len_sq < 0.00001:
                continue

            # Projection of vector (test_point - p1) onto the edge vector
            t = ((test_point_in_shape_referential[0] - p1.x) * line_vec_x + (test_point_in_shape_referential[1] - p1.y) * line_vec_y) / line_len_sq
            t = max(0, min(1, t))  # Clamp t to the segment [0, 1]

            # Closest point on the line segment
            closest_x = p1.x + t * line_vec_x
            closest_y = p1.y + t * line_vec_y

            # Squared distance from the test point to the closest point on the segment
            dist_sq = (test_point_in_shape_referential[0] - closest_x)**2 + (test_point_in_shape_referential[1] - closest_y)**2

            if dist_sq < min_dist_sq:
                min_dist_sq = dist_sq
                closest_edge = (p1, p2)
                best_t = t
  
        return closest_edge[0], closest_edge[1], best_t<|MERGE_RESOLUTION|>--- conflicted
+++ resolved
@@ -334,16 +334,11 @@
                 p2 = (edge_start.x, edge_start.y)
                 q2 = (edge_end.x, edge_end.y)
 
-<<<<<<< HEAD
-                # Check for intersection between the ray and the current edge.
-                # This is a standard line segment intersection algorithm.
-=======
             # General case of intersection
             # https://www.algotree.org/images/Line_Segment_Intersection_General_Case.svg
             if o1 != o2 and o3 != o4:
                 intersections += 1
                 continue
->>>>>>> 779de50a
 
                 o1, o2, o3, o4 = vectorized_orientations(p1, q1, p2, q2)
 
