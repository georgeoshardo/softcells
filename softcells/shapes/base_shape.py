--- conflicted
+++ resolved
@@ -495,14 +495,9 @@
         unique_windings = list(set(all_windings))
 
         return (min(x_coords), max(x_coords), min(y_coords), max(y_coords)), unique_windings
-<<<<<<< HEAD
-    
+
     @line_profiler.profile
-    def is_point_inside(self, test_point):
-=======
-
     def is_point_inside(self, test_point, outside=False):
->>>>>>> 2b01fa5d
         """
         Check if a point is inside this shape using the ray-casting algorithm.
         Optimized with Numba for performance.
